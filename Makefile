PYTHON = /usr/bin/python
SETUP = $(PYTHON) setup.py
DESTDIR = /
PREFIX = /usr
INSTALL_OPTS = --root "$(DESTDIR)" --prefix "$(PREFIX)"

.PHONY: default install test doctest unittest examples clean

default:
	$(SETUP) build

install:
	$(SETUP) install $(INSTALL_OPTS)

<<<<<<< HEAD
test: examples doctest

doctest:
	make -C doc

examples:
	make -C examples/dot test && \
	make -C examples/json test
=======
unittest:
	nosetests -v

test: unittest
	make -C examples/dot test && \
	make -C examples/json test && \
	make -C doc
>>>>>>> ca7f88b2

clean:
	$(SETUP) clean
	rm -fr build dist MANIFEST
	find -name '*.pyc' | xargs rm -f
<|MERGE_RESOLUTION|>--- conflicted
+++ resolved
@@ -4,7 +4,7 @@
 PREFIX = /usr
 INSTALL_OPTS = --root "$(DESTDIR)" --prefix "$(PREFIX)"
 
-.PHONY: default install test doctest unittest examples clean
+.PHONY: default install test unittest doctest examples clean
 
 default:
 	$(SETUP) build
@@ -12,8 +12,10 @@
 install:
 	$(SETUP) install $(INSTALL_OPTS)
 
-<<<<<<< HEAD
-test: examples doctest
+test: unittest examples doctest
+
+unittest:
+	nosetests -v
 
 doctest:
 	make -C doc
@@ -21,15 +23,6 @@
 examples:
 	make -C examples/dot test && \
 	make -C examples/json test
-=======
-unittest:
-	nosetests -v
-
-test: unittest
-	make -C examples/dot test && \
-	make -C examples/json test && \
-	make -C doc
->>>>>>> ca7f88b2
 
 clean:
 	$(SETUP) clean
