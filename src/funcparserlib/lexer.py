# -*- coding: utf-8 -*-

# Copyright (c) 2008/2011 Andrey Vlasovskikh
#
# Permission is hereby granted, free of charge, to any person obtaining
# a copy of this software and associated documentation files (the
# "Software"), to deal in the Software without restriction, including
# without limitation the rights to use, copy, modify, merge, publish,
# distribute, sublicense, and/or sell copies of the Software, and to
# permit persons to whom the Software is furnished to do so, subject to
# the following conditions:
#
# The above copyright notice and this permission notice shall be included
# in all copies or substantial portions of the Software.
#
# THE SOFTWARE IS PROVIDED "AS IS", WITHOUT WARRANTY OF ANY KIND,
# EXPRESS OR IMPLIED, INCLUDING BUT NOT LIMITED TO THE WARRANTIES OF
# MERCHANTABILITY, FITNESS FOR A PARTICULAR PURPOSE AND NONINFRINGEMENT.
# IN NO EVENT SHALL THE AUTHORS OR COPYRIGHT HOLDERS BE LIABLE FOR ANY
# CLAIM, DAMAGES OR OTHER LIABILITY, WHETHER IN AN ACTION OF CONTRACT,
# TORT OR OTHERWISE, ARISING FROM, OUT OF OR IN CONNECTION WITH THE
# SOFTWARE OR THE USE OR OTHER DEALINGS IN THE SOFTWARE.

__all__ = ['make_tokenizer', 'Spec', 'Token', 'LexerError']

import re
from funcparserlib.util import SyntaxError, pos_to_str

<<<<<<< HEAD
class LexerError(Exception):
    def __init__(self, place, str):
        self.place = place
        self.str = str

    def __str__(self):
        return unicode(self).encode()

    def __unicode__(self):
        s = 'cannot tokenize data'
        return '%s: %d,%d: "%s"' % (s, self.place[0], self.place[1], self.str)
=======
class LexerError(SyntaxError):
    def __init__(self, msg, pos):
        SyntaxError.__init__(self, u'cannot tokenize data: "%s"' % msg, pos)
>>>>>>> b11a3210

class Token(object):
    __slots__ = ['type', 'value', 'pos']

    def __init__(self, type, value, pos=None):
        self.type = type
        self.value = value
        self.pos = pos

    def __repr__(self):
        return 'Token(%r, %r)' % (self.type, self.value)

    def __eq__(self, other):
        # FIXME: Case sensitivity is assumed here
        if not isinstance(other, Token):
            return False
        return (self.type == other.type and
                (self.value is None or
                 other.value is None or
                 self.value == other.value))

    def __hash__(self):
        return hash(self.type) ^ hash(self.value) ^ hash(self.pos)

    def __unicode__(self):
        return (u"%s '%s'" % (self.type, self.value)
                if self.value is not None
                else self.type)

    def __str__(self):
        return unicode(self).encode()

    def pformat(self):
        return u"%s %s '%s'" % (pos_to_str(self.pos).ljust(20),
            self.type.ljust(14), self.value)

    @property
    def name(self):
        return self.value

    def ebnf(self):
        return (u"'%s'" % (self.value,)
                if self.value is not None
                else u'? %s ?' % (self.type,))

class Spec(object):
    def __init__(self, type, regexp, flags=0):
        self.type = type
        self._regexp = regexp
        self._flags = flags
        # Maybe the regexp should be compiled lazily
        self.re = re.compile(regexp, flags)

    def __repr__(self):
        return 'Spec(%r, %r, %r)' % (self.type, self._regexp, self._flags)

def make_tokenizer(specs):
<<<<<<< HEAD
    '[(str, (str, int?))] -> (str -> Iterable(Token))'
    # TODO: Revisit the token spec, e.g. introduce a class for it in order to
    # set options via named arguments of the constructor
    def compile_spec(spec):
        name, args = spec
        return name, re.compile(*args)
    compiled = [compile_spec(s) for s in specs]
    def match_specs(specs, str, i, (line, pos)):
        for type, regexp in specs:
            m = regexp.match(str, i)
            if m is not None:
                value = m.group()
                nls = value.count(u'\n')
                n_line = line + nls
                if nls == 0:
                    n_pos = pos + len(value)
                else:
                    n_pos = len(value) - value.rfind(u'\n') - 1
                return Token(type, value, (line, pos + 1), (n_line, n_pos))
        else:
            errline = str.splitlines()[line - 1]
            raise LexerError((line, pos + 1), errline)
    def f(str):
        length = len(str)
=======
    '[Spec] -> (str -> Iterable(Token))'
    def tokenize(s):
        length = len(s)
>>>>>>> b11a3210
        line, pos = 1, 0
        i = 0
        while i < length:
            for spec in specs:
                m = spec.re.match(s, i)
                if m is not None:
                    value = m.group()
                    nls = value.count('\n')
                    n_line = line + nls
                    value_len = len(value)
                    if nls == 0:
                        n_pos = pos + value_len
                    else:
                        n_pos = value_len - value.rfind('\n') - 1
                    yield Token(spec.type, value,
                                ((line, pos + 1), (n_line, n_pos)))
                    line, pos = n_line, n_pos
                    i += value_len
                    break
            else:
                errline = s.splitlines()[line - 1]
                raise LexerError(errline,
                                 ((line, pos + 1), (line, len(errline))))
    return tokenize

# This is an example of a token spec. See also [this article][1] for a
# discussion of searching for multiline comments using regexps (including `*?`).
#
#   [1]: http://ostermiller.org/findcomment.html
_example_token_specs = [
    Spec('comment', r'\(\*(.|[\r\n])*?\*\)', re.MULTILINE),
    Spec('comment', r'\{(.|[\r\n])*?\}', re.MULTILINE),
    Spec('comment', r'//.*'),
    Spec('nl',      r'[\r\n]+'),
    Spec('space',   r'[ \t\r\n]+'),
    Spec('name',    r'[A-Za-z_][A-Za-z_0-9]*'),
    Spec('real',    r'[0-9]+\.[0-9]*([Ee][+\-]?[0-9]+)*'),
    Spec('int',     r'[0-9]+'),
    Spec('int',     r'\$[0-9A-Fa-f]+'),
    Spec('op',      r'(\.\.)|(<>)|(<=)|(>=)|(:=)|[;,=\(\):\[\]\.+\-<>\*/@\^]'),
    Spec('string',  r"'([^']|(''))*'"),
    Spec('char',    r'#[0-9]+'),
    Spec('char',    r'#\$[0-9A-Fa-f]+'),
]
#tokenize = make_tokenizer(_example_token_specs)
<|MERGE_RESOLUTION|>--- conflicted
+++ resolved
@@ -26,23 +26,9 @@
 import re
 from funcparserlib.util import SyntaxError, pos_to_str
 
-<<<<<<< HEAD
-class LexerError(Exception):
-    def __init__(self, place, str):
-        self.place = place
-        self.str = str
-
-    def __str__(self):
-        return unicode(self).encode()
-
-    def __unicode__(self):
-        s = 'cannot tokenize data'
-        return '%s: %d,%d: "%s"' % (s, self.place[0], self.place[1], self.str)
-=======
 class LexerError(SyntaxError):
     def __init__(self, msg, pos):
         SyntaxError.__init__(self, u'cannot tokenize data: "%s"' % msg, pos)
->>>>>>> b11a3210
 
 class Token(object):
     __slots__ = ['type', 'value', 'pos']
@@ -100,36 +86,9 @@
         return 'Spec(%r, %r, %r)' % (self.type, self._regexp, self._flags)
 
 def make_tokenizer(specs):
-<<<<<<< HEAD
-    '[(str, (str, int?))] -> (str -> Iterable(Token))'
-    # TODO: Revisit the token spec, e.g. introduce a class for it in order to
-    # set options via named arguments of the constructor
-    def compile_spec(spec):
-        name, args = spec
-        return name, re.compile(*args)
-    compiled = [compile_spec(s) for s in specs]
-    def match_specs(specs, str, i, (line, pos)):
-        for type, regexp in specs:
-            m = regexp.match(str, i)
-            if m is not None:
-                value = m.group()
-                nls = value.count(u'\n')
-                n_line = line + nls
-                if nls == 0:
-                    n_pos = pos + len(value)
-                else:
-                    n_pos = len(value) - value.rfind(u'\n') - 1
-                return Token(type, value, (line, pos + 1), (n_line, n_pos))
-        else:
-            errline = str.splitlines()[line - 1]
-            raise LexerError((line, pos + 1), errline)
-    def f(str):
-        length = len(str)
-=======
     '[Spec] -> (str -> Iterable(Token))'
     def tokenize(s):
         length = len(s)
->>>>>>> b11a3210
         line, pos = 1, 0
         i = 0
         while i < length:
